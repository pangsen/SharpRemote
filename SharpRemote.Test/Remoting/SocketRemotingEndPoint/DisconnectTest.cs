--- conflicted
+++ resolved
@@ -1,13 +1,8 @@
 ﻿using System;
-<<<<<<< HEAD
 using System.Linq;
 using System.Net;
 using System.Threading.Tasks;
-=======
 using System.Collections.Generic;
-using System.Net;
-using System.Threading;
->>>>>>> 403b6faa
 using FluentAssertions;
 using Moq;
 using NUnit.Framework;
@@ -100,12 +95,43 @@
 			}
 		}
 
-<<<<<<< HEAD
+		[Test]
+		[Description(
+			"Verifies that the OnDisconnected event is fired when the connection is disconnected for both the client and the server"
+			)]
+		public void TestDisconnect4()
+		{
+			using (var client = CreateClient("Rep#1"))
+			using (var server = CreateServer("Rep#2"))
+			{
+				server.Bind(IPAddress.Loopback);
+				client.Connect(server.LocalEndPoint, TimeSpan.FromSeconds(5));
+
+				var clients = new List<EndPoint>();
+				var servers = new List<EndPoint>();
+				client.OnDisconnected += clients.Add;
+				server.OnDisconnected += servers.Add;
+
+				var clientEp = client.LocalEndPoint;
+				var serverEp = server.LocalEndPoint;
+
+				client.Disconnect();
+
+				WaitFor(() => !server.IsConnected, TimeSpan.FromSeconds(2))
+					.Should().BeTrue();
+
+				clients.Should().Equal(serverEp);
+				servers.Should().Equal(clientEp);
+			}
+		}
+
+
+
 		[Test]
 		[Repeat(10)]
 		[LocalTest("Timing sensitive tests don't like to run on the CI server")]
 		[Description("Verifies that once a socket is disconnected, all pending and future method calls are cancelled")]
-		public void TestDisconnect4()
+		public void TestDisconnect5()
 		{
 			const int numTasks = 64;
 			const int numMethodCalls = 1000;
@@ -122,16 +148,16 @@
 				var proxy = client.CreateProxy<IVoidMethod>(1);
 
 				var tasks = Enumerable.Range(0, numTasks)
-									  .Select(x => Task.Factory.StartNew(() =>
-									  {
-										  for (int n = 0; n < numMethodCalls; ++n)
-										  {
-											  proxy.DoStuff();
-
-											  if (n == numMethodCalls / 2)
-												  server.Disconnect();
-										  }
-									  }, TaskCreationOptions.LongRunning)).ToArray();
+				                      .Select(x => Task.Factory.StartNew(() =>
+					                      {
+						                      for (int n = 0; n < numMethodCalls; ++n)
+						                      {
+							                      proxy.DoStuff();
+
+							                      if (n == numMethodCalls/2)
+								                      server.Disconnect();
+						                      }
+					                      }, TaskCreationOptions.LongRunning)).ToArray();
 
 				foreach (var task in tasks)
 				{
@@ -139,12 +165,12 @@
 					try
 					{
 						task.Wait(timeout)
-							.Should().BeTrue("Because the task certainly shouldn't have deadlocked");
+						    .Should().BeTrue("Because the task certainly shouldn't have deadlocked");
 					}
 					catch (AggregateException e)
 					{
 						thrown = (e.InnerException is NotConnectedException ||
-								  e.InnerException is ConnectionLostException);
+						          e.InnerException is ConnectionLostException);
 						if (!thrown)
 							throw;
 					}
@@ -158,26 +184,17 @@
 		[Repeat(10)]
 		[LocalTest("Timing sensitive tests don't like to run on the CI server")]
 		[Description("Verifies that once a socket is disconnected, all pending and future method calls are cancelled")]
-		public void TestDisconnect5()
+		public void TestDisconnect6()
 		{
 			const int numTasks = 64;
 			const int numMethodCalls = 1000;
 			var timeout = TimeSpan.FromSeconds(5);
 
-=======
-
-		[Test]
-		[Description("Verifies that the OnDisconnected event is fired when the connection is disconnected for both the client and the server")]
-		public void TestDisconnect4()
-		{
->>>>>>> 403b6faa
-			using (var client = CreateClient("Rep#1"))
-			using (var server = CreateServer("Rep#2"))
-			{
-				server.Bind(IPAddress.Loopback);
-				client.Connect(server.LocalEndPoint, TimeSpan.FromSeconds(5));
-
-<<<<<<< HEAD
+			using (var client = CreateClient("Rep#1"))
+			using (var server = CreateServer("Rep#2"))
+			{
+				server.Bind(IPAddress.Loopback);
+				client.Connect(server.LocalEndPoint, TimeSpan.FromSeconds(5));
 				var subject = new Mock<IReturnsTask>();
 				subject.Setup(x => x.DoStuff()).Returns(() => Task.FromResult(1));
 
@@ -185,17 +202,17 @@
 				var proxy = client.CreateProxy<IReturnsTask>(1);
 
 				var tasks = Enumerable.Range(0, numTasks)
-									  .Select(x => Task.Factory.StartNew(() =>
-									  {
-										  for (int n = 0; n < numMethodCalls; ++n)
-										  {
-											  proxy.DoStuff()
-											       .Wait();
-
-											  if (n == numMethodCalls / 2)
-												  server.Disconnect();
-										  }
-									  }, TaskCreationOptions.LongRunning)).ToArray();
+				                      .Select(x => Task.Factory.StartNew(() =>
+					                      {
+						                      for (int n = 0; n < numMethodCalls; ++n)
+						                      {
+							                      proxy.DoStuff()
+							                           .Wait();
+
+							                      if (n == numMethodCalls/2)
+								                      server.Disconnect();
+						                      }
+					                      }, TaskCreationOptions.LongRunning)).ToArray();
 
 				foreach (var task in tasks)
 				{
@@ -203,7 +220,7 @@
 					try
 					{
 						task.Wait(timeout)
-							.Should().BeTrue("Because the task certainly shouldn't have deadlocked");
+						    .Should().BeTrue("Because the task certainly shouldn't have deadlocked");
 					}
 					catch (AggregateException e)
 					{
@@ -215,23 +232,6 @@
 
 					thrown.Should().BeTrue("Because all tasks should've either thrown a connection lost or a not connected exception");
 				}
-=======
-				var clients = new List<EndPoint>();
-				var servers = new List<EndPoint>();
-				client.OnDisconnected += clients.Add;
-				server.OnDisconnected += servers.Add;
-
-				var clientEp = client.LocalEndPoint;
-				var serverEp = server.LocalEndPoint;
-
-				client.Disconnect();
-
-				WaitFor(() => !server.IsConnected, TimeSpan.FromSeconds(2))
-					.Should().BeTrue();
-
-				clients.Should().Equal(serverEp);
-				servers.Should().Equal(clientEp);
->>>>>>> 403b6faa
 			}
 		}
 	}
