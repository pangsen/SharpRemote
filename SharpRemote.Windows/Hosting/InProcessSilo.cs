--- conflicted
+++ resolved
@@ -10,36 +10,27 @@
 	public sealed class InProcessSilo
 		: ISilo
 	{
-<<<<<<< HEAD
+		private readonly ITypeResolver _customTypeResolver;
 		private bool _isDisposed;
 
-		public bool IsDisposed
-		{
-			get { return _isDisposed; }
-=======
-		private readonly ITypeResolver _customTypeResolver;
-
-		private Type GetType(string assemblyQualifiedName)
-		{
-			if (_customTypeResolver != null)
-				return _customTypeResolver.GetType(assemblyQualifiedName);
-
-			return TypeResolver.GetType(assemblyQualifiedName);
-		}
-
 		/// <summary>
-		/// Initializes a new silo that hosts objects in the very same process it is used from.
+		///     Initializes a new silo that hosts objects in the very same process it is used from.
 		/// </summary>
 		/// <param name="customTypeResolver">The type resolver, if any, that is used to resolve types by their assembly qualified name</param>
 		public InProcessSilo(ITypeResolver customTypeResolver = null)
 		{
 			_customTypeResolver = customTypeResolver;
->>>>>>> 9d1d8c84
 		}
 
-		public TInterface CreateGrain<TInterface>(string assemblyQualifiedTypeName, params object[] parameters) where TInterface : class
+		public bool IsDisposed
 		{
-			var type = GetType(assemblyQualifiedTypeName);
+			get { return _isDisposed; }
+		}
+
+		public TInterface CreateGrain<TInterface>(string assemblyQualifiedTypeName, params object[] parameters)
+			where TInterface : class
+		{
+			Type type = GetType(assemblyQualifiedTypeName);
 			return CreateGrain<TInterface>(type, parameters);
 		}
 
@@ -53,5 +44,13 @@
 		{
 			_isDisposed = true;
 		}
+
+		private Type GetType(string assemblyQualifiedName)
+		{
+			if (_customTypeResolver != null)
+				return _customTypeResolver.GetType(assemblyQualifiedName);
+
+			return TypeResolver.GetType(assemblyQualifiedName);
+		}
 	}
 }